--- conflicted
+++ resolved
@@ -338,18 +338,13 @@
   --disable-armv6t2        disable armv6t2 optimizations
   --disable-vfp            disable VFP optimizations
   --disable-neon           disable NEON optimizations
-<<<<<<< HEAD
-  --disable-inline-asm     disable use of inline assembler
-  --disable-yasm           disable use of yasm assembler
+  --disable-inline-asm     disable use of inline assembly
+  --disable-yasm           disable use of nasm/yasm assembly
   --disable-mips32r2       disable MIPS32R2 optimizations
   --disable-mipsdspr1      disable MIPS DSP ASE R1 optimizations
   --disable-mipsdspr2      disable MIPS DSP ASE R2 optimizations
   --disable-mipsfpu        disable floating point MIPS optimizations
   --disable-fast-unaligned consider unaligned accesses slow
-=======
-  --disable-inline-asm     disable use of inline assembly
-  --disable-yasm           disable use of nasm/yasm assembly
->>>>>>> 463a7cde
 
 Developer options (useful when working on FFmpeg itself):
   --disable-debug          disable debugging symbols
