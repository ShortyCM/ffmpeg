--- conflicted
+++ resolved
@@ -55,15 +55,9 @@
  * @{
  */
 
-<<<<<<< HEAD
 #define LIBAVUTIL_VERSION_MAJOR  54
-#define LIBAVUTIL_VERSION_MINOR  17
+#define LIBAVUTIL_VERSION_MINOR  18
 #define LIBAVUTIL_VERSION_MICRO 100
-=======
-#define LIBAVUTIL_VERSION_MAJOR 54
-#define LIBAVUTIL_VERSION_MINOR  8
-#define LIBAVUTIL_VERSION_MICRO  0
->>>>>>> 728685f3
 
 #define LIBAVUTIL_VERSION_INT   AV_VERSION_INT(LIBAVUTIL_VERSION_MAJOR, \
                                                LIBAVUTIL_VERSION_MINOR, \
