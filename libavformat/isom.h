--- conflicted
+++ resolved
@@ -182,7 +182,7 @@
     int ignore_editlist;
     int64_t next_root_atom; ///< offset of the next root atom
     int export_all;
-<<<<<<< HEAD
+    int export_xmp;
     int *bitrates;          ///< bitrates read before streams creation
     int bitrates_count;
     int moov_retry;
@@ -190,9 +190,6 @@
     int has_looked_for_mfra;
     MOVFragmentIndex** fragment_index_data;
     unsigned fragment_index_count;
-=======
-    int export_xmp;
->>>>>>> b704b648
 } MOVContext;
 
 int ff_mp4_read_descr_len(AVIOContext *pb);
