--- conflicted
+++ resolved
@@ -143,13 +143,9 @@
     @tab Multimedia format used by Delphine Software games.
 @item CD+G                      @tab   @tab X
     @tab Video format used by CD+G karaoke disks
-<<<<<<< HEAD
-@item Core Audio Format         @tab X @tab X
-=======
 @item Commodore CDXL            @tab   @tab X
     @tab Amiga CD video format
-@item Core Audio Format         @tab   @tab X
->>>>>>> dc4e5748
+@item Core Audio Format         @tab X @tab X
     @tab Apple Core Audio Format
 @item CRC testing format        @tab X @tab
 @item Creative Voice            @tab X @tab X
