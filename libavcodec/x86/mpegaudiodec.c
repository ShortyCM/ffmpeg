/*
 * MMX optimized MP3 decoding functions
 * Copyright (c) 2010 Vitor Sessak
 *
 * This file is part of FFmpeg.
 *
 * FFmpeg is free software; you can redistribute it and/or
 * modify it under the terms of the GNU Lesser General Public
 * License as published by the Free Software Foundation; either
 * version 2.1 of the License, or (at your option) any later version.
 *
 * FFmpeg is distributed in the hope that it will be useful,
 * but WITHOUT ANY WARRANTY; without even the implied warranty of
 * MERCHANTABILITY or FITNESS FOR A PARTICULAR PURPOSE.  See the GNU
 * Lesser General Public License for more details.
 *
 * You should have received a copy of the GNU Lesser General Public
 * License along with FFmpeg; if not, write to the Free Software
 * Foundation, Inc., 51 Franklin Street, Fifth Floor, Boston, MA 02110-1301 USA
 */

#include "libavutil/cpu.h"
#include "libavutil/x86/asm.h"
#include "libavutil/x86/cpu.h"
#include "libavcodec/dsputil.h"
#include "libavcodec/mpegaudiodsp.h"

void ff_imdct36_float_sse(float *out, float *buf, float *in, float *win);
void ff_imdct36_float_sse2(float *out, float *buf, float *in, float *win);
void ff_imdct36_float_sse3(float *out, float *buf, float *in, float *win);
void ff_imdct36_float_ssse3(float *out, float *buf, float *in, float *win);
void ff_imdct36_float_avx(float *out, float *buf, float *in, float *win);
void ff_four_imdct36_float_sse(float *out, float *buf, float *in, float *win,
                               float *tmpbuf);
void ff_four_imdct36_float_avx(float *out, float *buf, float *in, float *win,
                               float *tmpbuf);

DECLARE_ALIGNED(16, static float, mdct_win_sse)[2][4][4*40];

#if HAVE_SSE2_INLINE

#define MACS(rt, ra, rb) rt+=(ra)*(rb)
#define MLSS(rt, ra, rb) rt-=(ra)*(rb)

#define SUM8(op, sum, w, p)               \
{                                         \
    op(sum, (w)[0 * 64], (p)[0 * 64]);    \
    op(sum, (w)[1 * 64], (p)[1 * 64]);    \
    op(sum, (w)[2 * 64], (p)[2 * 64]);    \
    op(sum, (w)[3 * 64], (p)[3 * 64]);    \
    op(sum, (w)[4 * 64], (p)[4 * 64]);    \
    op(sum, (w)[5 * 64], (p)[5 * 64]);    \
    op(sum, (w)[6 * 64], (p)[6 * 64]);    \
    op(sum, (w)[7 * 64], (p)[7 * 64]);    \
}

static void apply_window(const float *buf, const float *win1,
                         const float *win2, float *sum1, float *sum2, int len)
{
    x86_reg count = - 4*len;
    const float *win1a = win1+len;
    const float *win2a = win2+len;
    const float *bufa  = buf+len;
    float *sum1a = sum1+len;
    float *sum2a = sum2+len;


#define MULT(a, b)                                 \
    "movaps " #a "(%1,%0), %%xmm1           \n\t"  \
    "movaps " #a "(%3,%0), %%xmm2           \n\t"  \
    "mulps         %%xmm2, %%xmm1           \n\t"  \
    "subps         %%xmm1, %%xmm0           \n\t"  \
    "mulps  " #b "(%2,%0), %%xmm2           \n\t"  \
    "subps         %%xmm2, %%xmm4           \n\t"  \

    __asm__ volatile(
            "1:                                   \n\t"
            "xorps       %%xmm0, %%xmm0           \n\t"
            "xorps       %%xmm4, %%xmm4           \n\t"

            MULT(   0,   0)
            MULT( 256,  64)
            MULT( 512, 128)
            MULT( 768, 192)
            MULT(1024, 256)
            MULT(1280, 320)
            MULT(1536, 384)
            MULT(1792, 448)

            "movaps      %%xmm0, (%4,%0)          \n\t"
            "movaps      %%xmm4, (%5,%0)          \n\t"
            "add            $16,  %0              \n\t"
            "jl              1b                   \n\t"
            :"+&r"(count)
            :"r"(win1a), "r"(win2a), "r"(bufa), "r"(sum1a), "r"(sum2a)
            );

#undef MULT
}

static void apply_window_mp3(float *in, float *win, int *unused, float *out,
                             int incr)
{
    LOCAL_ALIGNED_16(float, suma, [17]);
    LOCAL_ALIGNED_16(float, sumb, [17]);
    LOCAL_ALIGNED_16(float, sumc, [17]);
    LOCAL_ALIGNED_16(float, sumd, [17]);

    float sum;

    /* copy to avoid wrap */
    __asm__ volatile(
            "movaps    0(%0), %%xmm0   \n\t" \
            "movaps   16(%0), %%xmm1   \n\t" \
            "movaps   32(%0), %%xmm2   \n\t" \
            "movaps   48(%0), %%xmm3   \n\t" \
            "movaps   %%xmm0,   0(%1) \n\t" \
            "movaps   %%xmm1,  16(%1) \n\t" \
            "movaps   %%xmm2,  32(%1) \n\t" \
            "movaps   %%xmm3,  48(%1) \n\t" \
            "movaps   64(%0), %%xmm0   \n\t" \
            "movaps   80(%0), %%xmm1   \n\t" \
            "movaps   96(%0), %%xmm2   \n\t" \
            "movaps  112(%0), %%xmm3   \n\t" \
            "movaps   %%xmm0,  64(%1) \n\t" \
            "movaps   %%xmm1,  80(%1) \n\t" \
            "movaps   %%xmm2,  96(%1) \n\t" \
            "movaps   %%xmm3, 112(%1) \n\t"
            ::"r"(in), "r"(in+512)
            :"memory"
            );

    apply_window(in + 16, win     , win + 512, suma, sumc, 16);
    apply_window(in + 32, win + 48, win + 640, sumb, sumd, 16);

    SUM8(MACS, suma[0], win + 32, in + 48);

    sumc[ 0] = 0;
    sumb[16] = 0;
    sumd[16] = 0;

#define SUMS(suma, sumb, sumc, sumd, out1, out2)               \
            "movups " #sumd "(%4),       %%xmm0          \n\t" \
            "shufps         $0x1b,       %%xmm0, %%xmm0  \n\t" \
            "subps  " #suma "(%1),       %%xmm0          \n\t" \
            "movaps        %%xmm0," #out1 "(%0)          \n\t" \
\
            "movups " #sumc "(%3),       %%xmm0          \n\t" \
            "shufps         $0x1b,       %%xmm0, %%xmm0  \n\t" \
            "addps  " #sumb "(%2),       %%xmm0          \n\t" \
            "movaps        %%xmm0," #out2 "(%0)          \n\t"

    if (incr == 1) {
        __asm__ volatile(
            SUMS( 0, 48,  4, 52,  0, 112)
            SUMS(16, 32, 20, 36, 16,  96)
            SUMS(32, 16, 36, 20, 32,  80)
            SUMS(48,  0, 52,  4, 48,  64)

            :"+&r"(out)
            :"r"(&suma[0]), "r"(&sumb[0]), "r"(&sumc[0]), "r"(&sumd[0])
            :"memory"
            );
        out += 16*incr;
    } else {
        int j;
        float *out2 = out + 32 * incr;
        out[0  ]  = -suma[   0];
        out += incr;
        out2 -= incr;
        for(j=1;j<16;j++) {
            *out  = -suma[   j] + sumd[16-j];
            *out2 =  sumb[16-j] + sumc[   j];
            out  += incr;
            out2 -= incr;
        }
    }

    sum = 0;
    SUM8(MLSS, sum, win + 16 + 32, in + 32);
    *out = sum;
}

#endif /* HAVE_SSE2_INLINE */

#if HAVE_YASM
#define DECL_IMDCT_BLOCKS(CPU1, CPU2)                                       \
static void imdct36_blocks_ ## CPU1(float *out, float *buf, float *in,      \
                               int count, int switch_point, int block_type) \
{                                                                           \
    int align_end = count - (count & 3);                                \
    int j;                                                              \
    for (j = 0; j < align_end; j+= 4) {                                 \
        LOCAL_ALIGNED_16(float, tmpbuf, [1024]);                        \
        float *win = mdct_win_sse[switch_point && j < 4][block_type];   \
        /* apply window & overlap with previous buffer */               \
                                                                        \
        /* select window */                                             \
        ff_four_imdct36_float_ ## CPU2(out, buf, in, win, tmpbuf);      \
        in      += 4*18;                                                \
        buf     += 4*18;                                                \
        out     += 4;                                                   \
    }                                                                   \
    for (; j < count; j++) {                                            \
        /* apply window & overlap with previous buffer */               \
                                                                        \
        /* select window */                                             \
        int win_idx = (switch_point && j < 2) ? 0 : block_type;         \
        float *win = ff_mdct_win_float[win_idx + (4 & -(j & 1))];       \
                                                                        \
        ff_imdct36_float_ ## CPU1(out, buf, in, win);                   \
                                                                        \
        in  += 18;                                                      \
        buf++;                                                          \
        out++;                                                          \
    }                                                                   \
}

#if HAVE_SSE
DECL_IMDCT_BLOCKS(sse,sse)
DECL_IMDCT_BLOCKS(sse2,sse)
DECL_IMDCT_BLOCKS(sse3,sse)
DECL_IMDCT_BLOCKS(ssse3,sse)
#endif
#if HAVE_AVX_EXTERNAL
DECL_IMDCT_BLOCKS(avx,avx)
#endif
#endif /* HAVE_YASM */

void ff_mpadsp_init_mmx(MPADSPContext *s)
{
    int mm_flags = av_get_cpu_flags();

    int i, j;
    for (j = 0; j < 4; j++) {
        for (i = 0; i < 40; i ++) {
            mdct_win_sse[0][j][4*i    ] = ff_mdct_win_float[j    ][i];
            mdct_win_sse[0][j][4*i + 1] = ff_mdct_win_float[j + 4][i];
            mdct_win_sse[0][j][4*i + 2] = ff_mdct_win_float[j    ][i];
            mdct_win_sse[0][j][4*i + 3] = ff_mdct_win_float[j + 4][i];
            mdct_win_sse[1][j][4*i    ] = ff_mdct_win_float[0    ][i];
            mdct_win_sse[1][j][4*i + 1] = ff_mdct_win_float[4    ][i];
            mdct_win_sse[1][j][4*i + 2] = ff_mdct_win_float[j    ][i];
            mdct_win_sse[1][j][4*i + 3] = ff_mdct_win_float[j + 4][i];
        }
    }

#if HAVE_SSE2_INLINE
    if (mm_flags & AV_CPU_FLAG_SSE2) {
        s->apply_window_float = apply_window_mp3;
    }
#endif /* HAVE_SSE2_INLINE */

#if HAVE_YASM
<<<<<<< HEAD
    if (0) {
#if HAVE_AVX_EXTERNAL
    } else if (mm_flags & AV_CPU_FLAG_AVX && HAVE_AVX) {
        s->imdct36_blocks_float = imdct36_blocks_avx;
#endif
#if HAVE_SSE
    } else if (mm_flags & AV_CPU_FLAG_SSSE3) {
=======
    if (EXTERNAL_AVX(mm_flags)) {
        s->imdct36_blocks_float = imdct36_blocks_avx;
    } else if (EXTERNAL_SSSE3(mm_flags)) {
>>>>>>> 75c37c5a
        s->imdct36_blocks_float = imdct36_blocks_ssse3;
    } else if (EXTERNAL_SSE3(mm_flags)) {
        s->imdct36_blocks_float = imdct36_blocks_sse3;
    } else if (EXTERNAL_SSE2(mm_flags)) {
        s->imdct36_blocks_float = imdct36_blocks_sse2;
    } else if (EXTERNAL_SSE(mm_flags)) {
        s->imdct36_blocks_float = imdct36_blocks_sse;
    }
#endif /* HAVE_YASM */
}<|MERGE_RESOLUTION|>--- conflicted
+++ resolved
@@ -252,19 +252,9 @@
 #endif /* HAVE_SSE2_INLINE */
 
 #if HAVE_YASM
-<<<<<<< HEAD
-    if (0) {
-#if HAVE_AVX_EXTERNAL
-    } else if (mm_flags & AV_CPU_FLAG_AVX && HAVE_AVX) {
-        s->imdct36_blocks_float = imdct36_blocks_avx;
-#endif
-#if HAVE_SSE
-    } else if (mm_flags & AV_CPU_FLAG_SSSE3) {
-=======
     if (EXTERNAL_AVX(mm_flags)) {
         s->imdct36_blocks_float = imdct36_blocks_avx;
     } else if (EXTERNAL_SSSE3(mm_flags)) {
->>>>>>> 75c37c5a
         s->imdct36_blocks_float = imdct36_blocks_ssse3;
     } else if (EXTERNAL_SSE3(mm_flags)) {
         s->imdct36_blocks_float = imdct36_blocks_sse3;
