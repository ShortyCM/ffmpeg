/*
 * Apple ProRes compatible decoder
 *
 * Copyright (c) 2010-2011 Maxim Poliakovski
 *
 * This file is part of FFmpeg.
 *
 * FFmpeg is free software; you can redistribute it and/or
 * modify it under the terms of the GNU Lesser General Public
 * License as published by the Free Software Foundation; either
 * version 2.1 of the License, or (at your option) any later version.
 *
 * FFmpeg is distributed in the hope that it will be useful,
 * but WITHOUT ANY WARRANTY; without even the implied warranty of
 * MERCHANTABILITY or FITNESS FOR A PARTICULAR PURPOSE.  See the GNU
 * Lesser General Public License for more details.
 *
 * You should have received a copy of the GNU Lesser General Public
 * License along with FFmpeg; if not, write to the Free Software
 * Foundation, Inc., 51 Franklin Street, Fifth Floor, Boston, MA 02110-1301 USA
 */

#include "libavutil/attributes.h"
#include "libavutil/x86/cpu.h"
#include "libavcodec/dsputil.h"
#include "libavcodec/proresdsp.h"

void ff_prores_idct_put_10_sse2(uint16_t *dst, int linesize,
                                int16_t *block, const int16_t *qmat);
void ff_prores_idct_put_10_sse4(uint16_t *dst, int linesize,
                                int16_t *block, const int16_t *qmat);
void ff_prores_idct_put_10_avx (uint16_t *dst, int linesize,
                                int16_t *block, const int16_t *qmat);

<<<<<<< HEAD
av_cold void ff_proresdsp_x86_init(ProresDSPContext *dsp, AVCodecContext *avctx)
=======
av_cold void ff_proresdsp_init_x86(ProresDSPContext *dsp)
>>>>>>> b2365049
{
#if ARCH_X86_64
    int cpu_flags = av_get_cpu_flags();

    if (EXTERNAL_SSE2(cpu_flags)) {
        dsp->idct_permutation_type = FF_TRANSPOSE_IDCT_PERM;
        dsp->idct_put = ff_prores_idct_put_10_sse2;
    }

    if (EXTERNAL_SSE4(cpu_flags)) {
        dsp->idct_permutation_type = FF_TRANSPOSE_IDCT_PERM;
        dsp->idct_put = ff_prores_idct_put_10_sse4;
    }

    if (EXTERNAL_AVX(cpu_flags)) {
        dsp->idct_permutation_type = FF_TRANSPOSE_IDCT_PERM;
        dsp->idct_put = ff_prores_idct_put_10_avx;
    }
#endif /* ARCH_X86_64 */
}<|MERGE_RESOLUTION|>--- conflicted
+++ resolved
@@ -32,11 +32,7 @@
 void ff_prores_idct_put_10_avx (uint16_t *dst, int linesize,
                                 int16_t *block, const int16_t *qmat);
 
-<<<<<<< HEAD
-av_cold void ff_proresdsp_x86_init(ProresDSPContext *dsp, AVCodecContext *avctx)
-=======
-av_cold void ff_proresdsp_init_x86(ProresDSPContext *dsp)
->>>>>>> b2365049
+av_cold void ff_proresdsp_init_x86(ProresDSPContext *dsp, AVCodecContext *avctx)
 {
 #if ARCH_X86_64
     int cpu_flags = av_get_cpu_flags();
