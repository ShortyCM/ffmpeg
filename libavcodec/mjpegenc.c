--- conflicted
+++ resolved
@@ -169,13 +169,8 @@
     /* JFIF header */
     put_marker(p, APP0);
     put_bits(p, 16, 16);
-<<<<<<< HEAD
-    ff_put_string(p, "JFIF", 1); /* this puts the trailing zero-byte too */
+    avpriv_put_string(p, "JFIF", 1); /* this puts the trailing zero-byte too */
     put_bits(p, 16, 0x0102); /* v 1.02 */
-=======
-    avpriv_put_string(p, "JFIF", 1); /* this puts the trailing zero-byte too */
-    put_bits(p, 16, 0x0201); /* v 1.02 */
->>>>>>> a84edbac
     put_bits(p, 8, 0); /* units type: 0 - aspect ratio */
     put_bits(p, 16, s->avctx->sample_aspect_ratio.num);
     put_bits(p, 16, s->avctx->sample_aspect_ratio.den);
