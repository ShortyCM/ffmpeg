--- conflicted
+++ resolved
@@ -97,11 +97,8 @@
     REGISTER_DECODER (CINEPAK, cinepak);
     REGISTER_ENCDEC  (CLJR, cljr);
     REGISTER_DECODER (CLLC, cllc);
-<<<<<<< HEAD
+    REGISTER_ENCDEC  (COMFORTNOISE, comfortnoise);
     REGISTER_DECODER (CPIA, cpia);
-=======
-    REGISTER_ENCDEC  (COMFORTNOISE, comfortnoise);
->>>>>>> 14f031d7
     REGISTER_DECODER (CSCD, cscd);
     REGISTER_DECODER (CYUV, cyuv);
     REGISTER_DECODER (DFA, dfa);
