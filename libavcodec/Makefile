--- conflicted
+++ resolved
@@ -100,14 +100,9 @@
 OBJS-$(CONFIG_BETHSOFTVID_DECODER)     += bethsoftvideo.o
 OBJS-$(CONFIG_BFI_DECODER)             += bfi.o
 OBJS-$(CONFIG_BINK_DECODER)            += bink.o binkdsp.o
-<<<<<<< HEAD
-OBJS-$(CONFIG_BINKAUDIO_DCT_DECODER)   += binkaudio.o wma.o
-OBJS-$(CONFIG_BINKAUDIO_RDFT_DECODER)  += binkaudio.o wma.o
-OBJS-$(CONFIG_BINTEXT_DECODER)         += bintext.o cga_data.o
-=======
 OBJS-$(CONFIG_BINKAUDIO_DCT_DECODER)   += binkaudio.o wma.o wma_common.o
 OBJS-$(CONFIG_BINKAUDIO_RDFT_DECODER)  += binkaudio.o wma.o wma_common.o
->>>>>>> 6eda85e1
+OBJS-$(CONFIG_BINTEXT_DECODER)         += bintext.o cga_data.o
 OBJS-$(CONFIG_BMP_DECODER)             += bmp.o msrledec.o
 OBJS-$(CONFIG_BMP_ENCODER)             += bmpenc.o
 OBJS-$(CONFIG_BMV_VIDEO_DECODER)       += bmv.o
