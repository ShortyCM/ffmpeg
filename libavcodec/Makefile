--- conflicted
+++ resolved
@@ -915,14 +915,9 @@
 SKIPHEADERS-$(CONFIG_D3D11VA)          += d3d11va.h dxva2_internal.h
 SKIPHEADERS-$(CONFIG_DXVA2)            += dxva2.h dxva2_internal.h
 SKIPHEADERS-$(CONFIG_LIBSCHROEDINGER)  += libschroedinger.h
-<<<<<<< HEAD
 SKIPHEADERS-$(CONFIG_LIBUTVIDEO)       += libutvideo.h
+SKIPHEADERS-$(CONFIG_LIBVPX)           += libvpx.h
 SKIPHEADERS-$(CONFIG_LIBWEBP_ENCODER)  += libwebpenc_common.h
-=======
-SKIPHEADERS-$(CONFIG_LIBVPX)           += libvpx.h
-SKIPHEADERS-$(CONFIG_MPEG_XVMC_DECODER) += xvmc.h
-SKIPHEADERS-$(CONFIG_NVENC)            += nvenc.h
->>>>>>> 4dc9f003
 SKIPHEADERS-$(CONFIG_QSV)              += qsv.h qsv_internal.h
 SKIPHEADERS-$(CONFIG_QSVDEC)           += qsvdec.h
 SKIPHEADERS-$(CONFIG_QSVENC)           += qsvenc.h
